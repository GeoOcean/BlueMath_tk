--- conflicted
+++ resolved
@@ -1,28 +1,19 @@
 import datetime as datetime
-<<<<<<< HEAD
 import warnings
+from typing import Tuple
 
 import cartopy.crs as ccrs
-import cartopy.feature as cfeature
-import matplotlib.colors as colors
 import matplotlib.gridspec as gridspec
 import matplotlib.pyplot as plt
 import numpy as np
 import xarray as xr
-from cartopy import crs as ccrs
-from matplotlib import cm
-=======
-from typing import Tuple
-
-import cartopy.crs as ccrs
-import matplotlib.pyplot as plt
-import numpy as np
-import xarray as xr
->>>>>>> 54c9e3cd
+from matplotlib.axes import Axes
+from matplotlib.figure import Figure
 from matplotlib.path import Path
 from tqdm import tqdm
 
-from ..core.plotting.base_plotting import custom_cmap
+from ..core.plotting.colors import hex_colors_land, hex_colors_water
+from ..core.plotting.utils import join_colormaps
 
 
 def get_regular_grid(
@@ -192,7 +183,8 @@
     vmin = np.min((W.min(), W_reg.min()))
     vmax = np.max((W.max(), W_reg.max()))
 
-    cmap = custom_cmap(100, "plasma_r", 0.05, 0.9, "viridis", 0.2, 1)
+    cmap = join_colormaps("plasma_r", "viridis", name="wind_partition_cmap")
+    # 100, "plasma_r", 0.05, 0.9, "viridis", 0.2, 1
 
     ax2.tripcolor(
         node_forcing_longitude,
@@ -259,7 +251,7 @@
 
 def plot_greensurge_setup(
     info_ds: xr.Dataset, figsize: tuple = (10, 10)
-) -> Tuple[plt.figure.Figure, plt.axes.Axes]:
+) -> Tuple[Figure, Axes]:
     """
     Plot the GreenSurge mesh setup from the provided dataset.
 
@@ -272,9 +264,9 @@
 
     Returns
     -------
-    fig : plt.figure.Figure
+    fig : Figure
         Figure object.
-    ax : plt.axes.Axes
+    ax : Axes
         Axes object.
     """
 
@@ -507,11 +499,7 @@
     time_start = wind_direction_input.time.values.min()
     time_end = wind_direction_input.time.values.max()
     duration_in_steps = (
-        int(
-            (ds_gfd_metadata.simulation_duration_hours.values)
-            / time_step_hours
-        )
-        + 1
+        int((ds_gfd_metadata.simulation_duration_hours.values) / time_step_hours) + 1
     )
     output_time_vector = np.arange(
         time_start, time_end, np.timedelta64(int(60 * time_step_hours.item()), "m")
@@ -719,34 +707,19 @@
         ax.set_extent([lon_min, lon_max, lat_min, lat_max])
 
 
-<<<<<<< HEAD
-# Revisar
-
-
 def plot_GS_TG_validation_timeseries(
-=======
-def plot_GS_TG_validation_timeseries_tri(
->>>>>>> 54c9e3cd
     ds_WL_GS_WindSetUp: xr.Dataset,
     ds_WL_GS_IB: xr.Dataset,
     ds_WL_dynamic_WindSetUp: xr.Dataset,
     tide_gauge: xr.Dataset,
     ds_GFD_info: xr.Dataset,
-<<<<<<< HEAD
-    figsize: list = [20,7],
-=======
     figsize: tuple = (15, 7),
->>>>>>> 54c9e3cd
     WLmin: float = None,
     WLmax: float = None,
-)-> None:
-    """
-<<<<<<< HEAD
+) -> None:
+    """
     Plot a time series comparison of GreenSurge, dynamic wind setup, and tide gauge data with a bathymetry map.
-=======
-    Plot a time series comparison of GreenSurge, dynamic wind setup, and tide gauge data.
-
->>>>>>> 54c9e3cd
+
     Parameters
     ----------
     ds_WL_GS_WindSetUp : xr.Dataset
@@ -765,18 +738,18 @@
         Minimum water level for the plot. Default is None.
     WLmax : float, optional
         Maximum water level for the plot. Default is None.
-
-    Returns
-    -------
-    None
-        Displays the plot of the time series comparison with a bathymetry map.
-    """
+    """
+
     lon_obs = tide_gauge.lon.values
     lat_obs = tide_gauge.lat.values
     lon_obs = np.where(lon_obs > 180, lon_obs - 360, lon_obs)
 
-    nface_index = int(extract_pos_nearest_points_tri(ds_GFD_info, lon_obs, lat_obs).item())
-    mesh2d_nFaces = int(extract_pos_nearest_points_tri(ds_WL_dynamic_WindSetUp, lon_obs, lat_obs).item())
+    nface_index = int(
+        extract_pos_nearest_points_tri(ds_GFD_info, lon_obs, lat_obs).item()
+    )
+    mesh2d_nFaces = int(
+        extract_pos_nearest_points_tri(ds_WL_dynamic_WindSetUp, lon_obs, lat_obs).item()
+    )
     pos_lon_IB, pos_lat_IB = extract_pos_nearest_points(ds_WL_GS_IB, lon_obs, lat_obs)
 
     time = ds_WL_GS_WindSetUp.WL.time
@@ -800,11 +773,26 @@
     triangles = ds_WL_dynamic_WindSetUp.mesh2d_face_nodes.values.astype(int) - 1
     Z = np.mean(ds_WL_dynamic_WindSetUp.mesh2d_node_z.values[triangles], axis=1)
 
-    ax_map.tripcolor(X, Y, triangles, facecolors=Z, cmap="RdYlBu_r", shading="flat", transform=ccrs.PlateCarree())
-    ax_map.scatter(lon_obs, lat_obs, color='red', marker='x', transform=ccrs.PlateCarree(), label='Tide Gauge')
+    ax_map.tripcolor(
+        X,
+        Y,
+        triangles,
+        facecolors=Z,
+        cmap="RdYlBu_r",
+        shading="flat",
+        transform=ccrs.PlateCarree(),
+    )
+    ax_map.scatter(
+        lon_obs,
+        lat_obs,
+        color="red",
+        marker="x",
+        transform=ccrs.PlateCarree(),
+        label="Tide Gauge",
+    )
     ax_map.set_extent([X.min(), X.max(), Y.min(), Y.max()], crs=ccrs.PlateCarree())
     ax_map.set_title("Bathymetry Map")
-    ax_map.legend(loc='upper right', fontsize='small')
+    ax_map.legend(loc="upper right", fontsize="small")
 
     ax_ts = fig.add_subplot(gs[1])
     time_vals = time.values
@@ -826,7 +814,6 @@
 
     plt.tight_layout()
     plt.show()
-
 
 
 def extract_pos_nearest_points_tri(
@@ -916,6 +903,7 @@
 
     return pos_lon_points_mesh, pos_lat_points_mesh
 
+
 def pressure_to_IB(xds_presure: xr.Dataset) -> xr.Dataset:
     """
     Convert pressure data in a dataset to inverse barometer (IB) values.
