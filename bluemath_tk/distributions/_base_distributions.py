--- conflicted
+++ resolved
@@ -1,686 +1,679 @@
-from __future__ import annotations
-
-from abc import abstractmethod
-from typing import Dict, List, Tuple
-
-import matplotlib.pyplot as plt
-import numpy as np
-from scipy.optimize import OptimizeResult, minimize
-
-from ..core.models import BlueMathModel
-
-
-class BaseDistribution(BlueMathModel):
-    """
-    Base class for all extreme distributions.
-    """
-
-    @abstractmethod
-    def __init__(self) -> None:
-        """
-        Initialize the base distribution class
-        """
-        super().__init__()
-
-    @staticmethod
-    @abstractmethod
-    def name() -> str:
-        pass
-
-    @staticmethod
-    @abstractmethod
-    def nparams() -> int:
-        pass
-
-    @staticmethod
-    @abstractmethod
-    def param_names() -> List[str]:
-        pass
-
-    @staticmethod
-    @abstractmethod
-    def pdf(x: np.ndarray, **kwargs) -> np.ndarray:
-        """
-        Probability density function
-
-        Parameters
-        ----------
-        x : np.ndarray
-            Values to compute the probability density value
-        **kwargs :
-            Distribution specific parameters as keyword arguments.
-            Common parameters include:
-            - loc: Location parameter
-            - scale: Scale parameter
-            - shape: Shape parameter (for some distributions)
-
-        Returns
-        ----------
-        pdf : np.ndarray
-            Probability density function values
-        """
-        pass
-
-    @staticmethod
-    @abstractmethod
-    def cdf(x: np.ndarray, **kwargs) -> np.ndarray:
-        """
-        Cumulative distribution function
-
-        Parameters
-        ----------
-        x : np.ndarray
-            Values to compute their probability
-        **kwargs :
-            Distribution specific parameters as keyword arguments.
-            Common parameters include:
-            - loc: Location parameter
-            - scale: Scale parameter
-            - shape: Shape parameter (for some distributions)
-
-        Returns
-        ----------
-        p : np.ndarray
-            Probability
-        """
-        pass
-
-    @staticmethod
-    @abstractmethod
-    def sf(x: np.ndarray, **kwargs) -> np.ndarray:
-        """
-        Survival function (1-Cumulative Distribution Function)
-
-        Parameters
-        ----------
-        x : np.ndarray
-            Values to compute their survival function value
-        **kwargs :
-            Distribution specific parameters as keyword arguments.
-            Common parameters include:
-            - loc: Location parameter
-            - scale: Scale parameter
-            - shape: Shape parameter (for some distributions)
-
-        Returns
-        ----------
-        sp : np.ndarray
-            Survival function value
-        """
-        pass
-
-    @staticmethod
-    @abstractmethod
-    def qf(p: np.ndarray, **kwargs) -> np.ndarray:
-        """
-        Quantile function
-
-        Parameters
-        ----------
-        p : np.ndarray
-            Probabilities to compute their quantile
-        **kwargs :
-            Distribution specific parameters as keyword arguments.
-            Common parameters include:
-            - loc: Location parameter
-            - scale: Scale parameter
-            - shape: Shape parameter (for some distributions)
-
-        Returns
-        ----------
-        q : np.ndarray
-            Quantile value
-        """
-        pass
-
-    @staticmethod
-    @abstractmethod
-    def nll(data: np.ndarray, **kwargs) -> float:
-        """
-        Negative Log-Likelihood function
-
-        Parameters
-        ----------
-        data : np.ndarray
-            Data to compute the Negative Log-Likelihood value
-        **kwargs :
-            Distribution specific parameters as keyword arguments.
-            Common parameters include:
-            - loc: Location parameter
-            - scale: Scale parameter
-            - shape: Shape parameter (for some distributions)
-
-        Returns
-        ----------
-        nll : float
-            Negative Log-Likelihood value
-        """
-        pass
-
-    @staticmethod
-    @abstractmethod
-    def random(size: int, random_state: int, **kwargs) -> np.ndarray:
-        """
-        Generate random values
-
-        Parameters
-        ----------
-        size : int
-            Number of random values to generate
-        random_state : int
-            Seed for the random number generator
-        **kwargs :
-            Distribution specific parameters as keyword arguments.
-            Common parameters include:
-            - loc: Location parameter
-            - scale: Scale parameter
-            - shape: Shape parameter (for some distributions)
-
-        Returns
-        ----------
-        x : np.ndarray
-            Random values from GEV distribution
-        """
-        pass
-
-    @staticmethod
-    @abstractmethod
-    def mean(**kwargs) -> float:
-        """
-        Mean
-
-        Parameters
-        ----------
-        **kwargs :
-            Distribution specific parameters as keyword arguments.
-            Common parameters include:
-            - loc: Location parameter
-            - scale: Scale parameter
-            - shape: Shape parameter (for some distributions)
-
-        Returns
-        ----------
-        mean : np.ndarray
-            Mean value of GEV with the given parameters
-        """
-        pass
-
-    @staticmethod
-    @abstractmethod
-    def median(**kwargs) -> float:
-        """
-        Median
-
-        Parameters
-        ----------
-        **kwargs :
-            Distribution specific parameters as keyword arguments.
-            Common parameters include:
-            - loc: Location parameter
-            - scale: Scale parameter
-            - shape: Shape parameter (for some distributions)
-
-        Returns
-        ----------
-        median : np.ndarray
-            Median value of GEV with the given parameters
-        """
-        pass
-
-    @staticmethod
-    @abstractmethod
-    def variance(**kwargs) -> float:
-        """
-        Variance
-
-        Parameters
-        ----------
-        **kwargs :
-            Distribution specific parameters as keyword arguments.
-            Common parameters include:
-            - loc: Location parameter
-            - scale: Scale parameter
-            - shape: Shape parameter (for some distributions)
-
-        Returns
-        ----------
-        var : np.ndarray
-            Variance of GEV with the given parameters
-        """
-        pass
-
-    @staticmethod
-    @abstractmethod
-    def std(**kwargs) -> float:
-        """
-        Standard deviation
-
-        Parameters
-        ----------
-        **kwargs :
-            Distribution specific parameters as keyword arguments.
-            Common parameters include:
-            - loc: Location parameter
-            - scale: Scale parameter
-            - shape: Shape parameter (for some distributions)
-
-        Returns
-        ----------
-        std : np.ndarray
-            Standard Deviation of GEV with the given
-            parameters
-        """
-        pass
-
-    @staticmethod
-    @abstractmethod
-    def stats(**kwargs) -> Dict[str, float]:
-        """
-        Summary statistics
-
-        Return summary statistics including mean, std, variance, etc.
-
-        Parameters
-        ----------
-        **kwargs :
-            Distribution specific parameters as keyword arguments.
-            Common parameters include:
-            - loc: Location parameter
-            - scale: Scale parameter
-            - shape: Shape parameter (for some distributions)
-
-        Returns
-        ----------
-        stats : dict
-            Summary statistics of BaseDistribution with the given
-            parameters
-        """
-        pass
-
-    @staticmethod
-    @abstractmethod
-    def fit(dist, data: np.ndarray, **kwargs) -> FitResult:
-        """
-        Fit any distribution
-
-        Parameters
-        ----------
-        dist : BaseDistribution
-            Distribution to fit.
-        data : np.ndarray
-            Data to fit the GEV distribution
-        **kwargs : dict, optional
-            Additional keyword arguments for the fitting function.
-            These can include options like method, bounds, etc.
-            See fit_dist for more details.
-            If not provided, default fitting options will be used.
-
-        Returns
-        ----------
-        FitResult
-            Result of the fit containing the parameters loc, scale, shape,
-            success status, and negative log-likelihood value.
-        """
-        pass
-
-
-class FitResult(BlueMathModel):
-    """
-    Class used for the results of fitting a distribution
-
-    Attributes
-    ----------
-    dist : BaseDistribution
-        The distribution that was fitted.
-    data : np.ndarray
-        The data used for fitting the distribution.
-    params : np.ndarray
-        Fitted parameters of the distribution.
-    success : bool
-        Indicates whether the fitting was successful.
-    message : str
-        Message from the optimization result.
-    nll : float
-        Negative log-likelihood of the fitted distribution.
-    res : OptimizeResult
-        The result of the optimization process, containing additional information.
-
-    Methods
-    -------
-    summary() -> dict
-        Returns a summary of the fitting results, including parameters, negative log-likelihood,
-        success status, message, and the optimization result.
-    plot(ax=None, plot_type="hist")
-        Plots of fitting results (NOT IMPLEMENTED).
-
-    Notes
-    -------
-    - This class is used to encapsulate the results of fitting a distribution to data.
-    - It provides a method to summarize the fitting results and a placeholder for plotting the results.
-    """
-
-    def __init__(self, dist: BaseDistribution, data: np.ndarray, res: OptimizeResult):
-        """
-        Initialize the FitResult object.
-
-        Parameters
-        ----------
-        dist : BaseDistribution
-            The distribution that was fitted.
-        data : np.ndarray
-            The data used for fitting the distribution.
-        res : OptimizeResult
-            The result of the optimization process.
-        """
-        super().__init__()
-        self.dist = dist
-        self.data = data
-
-        self.params = res.x
-        self.success = res.success
-        self.message = res.message
-        self.nll = res.fun
-        self.res = res
-
-        # Auxiliar for diagnostics plots
-        self.n = self.data.shape[0]
-        self.ecdf = np.arange(1, self.n + 1) / (self.n + 1)
-
-    def summary(self):
-        """
-        Print a summary of the fitting results
-        """
-        print(f"Fitting results for {self.dist.name()}:")
-        print("--------------------------------------")
-        print("Parameters:")
-        for i, param in enumerate(self.params):
-            print(f"   - {self.dist.param_names()[i]}: {param:.4f}")
-        # print("\n")
-        print(f"Negative Log-Likelihood value: {self.nll:.4f}")
-        print(f"{self.message}")
-
-    def plot(self, ax: plt.axes = None, plot_type="all") -> Tuple[plt.figure, plt.axes]:
-        """
-        Plots of fitting results: PP-plot, QQ-plot, histogram with fitted distribution, and return period plot.
-        Parameters
-        ----------
-        ax : matplotlib.axes.Axes, optional
-            Axes to plot on. If None, a new figure and axes will be created.
-        plot_type : str, optional
-            Type of plot to create. Options are "hist" for histogram, "pp" for P-P plot,
-            "qq" for Q-Q plot, "return_period" for return period plot, or "all" for all plots.
-            Default is "all".
-
-        Returns
-        -------
-        fig : matplotlib.figure.Figure
-            Figure object containing the plots. If `ax` is provided, returns None.
-
-        Raises
-        -------
-        ValueError
-            If `plot_type` is not one of the valid options ("hist", "pp", "qq", "return_period", "all").
-        """
-        if plot_type == "all":
-            fig, axs = plt.subplots(2, 2, figsize=(12, 10))
-            self.pp(ax=axs[0, 0])
-            self.qq(ax=axs[0, 1])
-            self.hist(ax=axs[1, 0])
-            self.return_period(ax=axs[1, 1])
-            plt.tight_layout()
-            return fig, axs
-        elif plot_type == "hist":
-            return self.hist()
-        elif plot_type == "pp":
-            return self.pp()
-        elif plot_type == "qq":
-            return self.qq()
-        elif plot_type == "return_period":
-            return self.return_period()
-        else:
-            raise ValueError(
-                "Invalid plot type. Use 'hist', 'pp', 'qq', 'return_period', or 'all'."
-            )
-
-    def pp(self, ax: plt.axes = None) -> Tuple[plt.figure, plt.axes]:
-        """
-        Probability plot of the fitted distribution.
-
-        Parameters
-        ----------
-        ax : matplotlib.axes.Axes, optional
-            Axes to plot on. If None, a new figure and axes will be created.
-        """
-        if ax is None:
-            fig, ax = plt.subplots(figsize=(8, 6))
-        else:
-            fig = None
-
-        probabilities = self.dist.cdf(np.sort(self.data), *self.params)
-        ax.plot([0, 1], [0, 1], color="tab:red", linestyle="--")
-        ax.plot(
-            probabilities,
-            self.ecdf,
-            color="tab:blue",
-            marker="o",
-            linestyle="",
-            alpha=0.7,
-        )
-        ax.set_xlabel("Fitted Probability")
-        ax.set_ylabel("Empirical Probability")
-        ax.set_title("PP Plot")
-        ax.grid()
-
-        return fig, ax
-
-    def qq(self, ax: plt.axes = None) -> Tuple[plt.figure, plt.axes]:
-        """
-        Quantile-Quantile plot of the fitted distribution.
-
-        Parameters
-        ----------
-        ax : matplotlib.axes.Axes, optional
-            Axes to plot on. If None, a new figure and axes will be created.
-        """
-        if ax is None:
-            fig, ax = plt.subplots(figsize=(8, 6))
-        else:
-            fig = None
-
-        quantiles = self.dist.qf(self.ecdf, *self.params)
-        ax.plot(
-            [np.min(self.data), np.max(self.data)],
-            [np.min(self.data), np.max(self.data)],
-            color="tab:red",
-            linestyle="--",
-        )
-        ax.plot(
-            quantiles,
-            np.sort(self.data),
-            color="tab:blue",
-            marker="o",
-            linestyle="",
-            alpha=0.7,
-        )
-        ax.set_xlabel("Theoretical Quantiles")
-        ax.set_ylabel("Sample Quantiles")
-        ax.set_title("QQ Plot")
-        ax.grid()
-
-        return fig, ax
-
-    def hist(self, ax: plt.axes = None) -> Tuple[plt.figure, plt.axes]:
-        """
-        Histogram of the data with the fitted distribution overlayed.
-
-        Parameters
-        ----------
-        ax : matplotlib.axes.Axes, optional
-            Axes to plot on. If None, a new figure and axes will be created.
-        """
-        if ax is None:
-            fig, ax = plt.subplots(figsize=(8, 6))
-        else:
-            fig = None
-
-        ax.hist(
-            self.data,
-            bins=30,
-            density=True,
-            alpha=0.7,
-            color="tab:blue",
-            label="Data Histogram",
-        )
-        x = np.linspace(np.min(self.data), np.max(self.data), 1000)
-        ax.plot(x, self.dist.pdf(x, *self.params), color="tab:red", label="Fitted PDF")
-        ax.set_xlabel("Data Values")
-        ax.set_ylabel("Density")
-        ax.set_title("Histogram and Fitted PDF")
-        ax.legend()
-        ax.grid()
-
-        return fig, ax
-
-    def return_period(self, ax: plt.axes = None) -> Tuple[plt.figure, plt.axes]:
-        """
-        Return period plot of the fitted distribution.
-
-        Parameters
-        ----------
-        ax : matplotlib.axes.Axes, optional
-            Axes to plot on. If None, a new figure and axes will be created.
-        """
-        if ax is None:
-            fig, ax = plt.subplots(figsize=(8, 6))
-        else:
-            fig = None
-
-        sorted_data = np.sort(self.data)
-        exceedance_prob = 1 - self.ecdf
-        return_period = 1 / exceedance_prob
-
-        ax.plot(
-            return_period,
-            self.dist.qf(self.ecdf, *self.params),
-            color="tab:red",
-            label="Fitted Distribution",
-        )
-        ax.plot(
-            return_period,
-            sorted_data,
-            marker="o",
-            linestyle="",
-            color="tab:blue",
-            alpha=0.7,
-            label="Empirical Data",
-        )
-        ax.set_xscale("log")
-        ax.set_xticks([1, 2, 5, 10, 25, 50, 100, 250, 1000, 10000])
-        ax.set_xticklabels([1, 2, 5, 10, 25, 50, 100, 500, 1000, 10000])
-        ax.set_xlim(right=np.max(return_period) * 1.2)
-        ax.set_xlabel("Return Period")
-        ax.set_ylabel("Data Values")
-        ax.set_title("Return Period Plot")
-        ax.legend()
-        ax.grid()
-
-        return fig, ax
-
-
-def fit_dist(dist: BaseDistribution, data: np.ndarray, **kwargs) -> FitResult:
-    """
-    Fit a distribution to data using Maximum Likelihood Estimation (MLE).
-
-    Parameters
-    ----------
-    dist : BaseDistribution
-        Distribution to fit.
-    data : np.ndarray
-        Data to use for fitting the distribution.
-    **kwargs : dict, optional
-        Additional options for fitting:
-        - 'x0': Initial guess for distribution parameters (default: [mean, std, 0.0]).
-        - 'method': Optimization method (default: 'Nelder-Mead').
-        - 'bounds': Bounds for optimization parameters (default: [(None, None), (0, None), ...]).
-        - 'options': Options for the optimizer (default: {'disp': False}).
-        - 'f0', 'floc': Fix location parameter (first parameter).
-        - 'f1', 'fscale': Fix scale parameter (second parameter).
-        - 'f2', 'fshape': Fix shape parameter (third parameter).
-
-    Returns
-    -------
-    FitResult
-        The fitting results, including parameters, success status, and negative log-likelihood.
-    """
-    nparams = dist.nparams()
-    param_names = dist.param_names()
-
-    # Handle fixed parameters
-    fixed_params = {}
-    for i, name in enumerate(param_names):
-        # Check both numerical (f0, f1, f2) and named (floc, fscale, fshape) fixed parameters
-        num_key = f"f{i}"
-        if num_key in kwargs:
-            fixed_params[i] = kwargs[num_key]
-
-    # Create list of free parameters (those not fixed)
-    free_params = [i for i in range(nparams) if i not in fixed_params]
-    # n_free = len(free_params)
-
-    # Default optimization settings for free parameters only
-    default_x0 = np.asarray([np.mean(data), np.std(data)] + [0.1] * (nparams - 2))
-    x0 = kwargs.get("x0", default_x0)
-    x0_free = np.array([x0[i] for i in free_params])
-
-    method = kwargs.get("method", "Nelder-Mead").lower()
-    default_bounds = [(None, None), (1e-6, None)] + [(None, None)] * (nparams - 2)
-    bounds = kwargs.get("bounds", default_bounds)
-    bounds_free = [bounds[i] for i in free_params]
-    options = kwargs.get("options", {"disp": False})
-
-    # Objective function that handles fixed parameters
-    def obj(free_values):
-        # Reconstruct full parameter vector with fixed values
-        full_params = np.zeros(nparams)
-        free_idx = 0
-        for i in range(nparams):
-            if i in fixed_params:
-                full_params[i] = fixed_params[i]
-            else:
-                full_params[i] = free_values[free_idx]
-                free_idx += 1
-        return dist.nll(data, *full_params)
-
-    # Perform optimization only on free parameters
-    result = minimize(
-        fun=obj, x0=x0_free, method=method, bounds=bounds_free, options=options
-    )
-
-    # Reconstruct full parameter vector for final result
-    full_params = np.zeros(nparams)
-    free_idx = 0
-    for i in range(nparams):
-        if i in fixed_params:
-            full_params[i] = fixed_params[i]
-        else:
-            full_params[i] = result.x[free_idx]
-            free_idx += 1
-
-    # Create modified result with full parameters
-    # TODO: Modify the OptimizeResult to include all the attributes from the original result
-    # but with the full parameter vector
-    # TODO: Add hess info or hess_inv info to compute confidence intervals in FitResult
-    modified_result = OptimizeResult(
-<<<<<<< HEAD
-        x=full_params,
-        success=result.success,
-        fun=result.fun,
-        message=result.message,
-        hess_inv=result.hess_inv if hasattr(result, 'hess_inv') else None,  
-=======
-        x=full_params, success=result.success, fun=result.fun, message=result.message
->>>>>>> 5f2fa49f
-    )
-
-    # Return the fitting result as a FitResult object
-    return FitResult(dist, data, modified_result)
+from __future__ import annotations
+
+from abc import abstractmethod
+from typing import Dict, List, Tuple
+
+import matplotlib.pyplot as plt
+import numpy as np
+from scipy.optimize import OptimizeResult, minimize
+
+from ..core.models import BlueMathModel
+
+
+class BaseDistribution(BlueMathModel):
+    """
+    Base class for all extreme distributions.
+    """
+
+    @abstractmethod
+    def __init__(self) -> None:
+        """
+        Initialize the base distribution class
+        """
+        super().__init__()
+
+    @staticmethod
+    @abstractmethod
+    def name() -> str:
+        pass
+
+    @staticmethod
+    @abstractmethod
+    def nparams() -> int:
+        pass
+
+    @staticmethod
+    @abstractmethod
+    def param_names() -> List[str]:
+        pass
+
+    @staticmethod
+    @abstractmethod
+    def pdf(x: np.ndarray, **kwargs) -> np.ndarray:
+        """
+        Probability density function
+
+        Parameters
+        ----------
+        x : np.ndarray
+            Values to compute the probability density value
+        **kwargs :
+            Distribution specific parameters as keyword arguments.
+            Common parameters include:
+            - loc: Location parameter
+            - scale: Scale parameter
+            - shape: Shape parameter (for some distributions)
+
+        Returns
+        ----------
+        pdf : np.ndarray
+            Probability density function values
+        """
+        pass
+
+    @staticmethod
+    @abstractmethod
+    def cdf(x: np.ndarray, **kwargs) -> np.ndarray:
+        """
+        Cumulative distribution function
+
+        Parameters
+        ----------
+        x : np.ndarray
+            Values to compute their probability
+        **kwargs :
+            Distribution specific parameters as keyword arguments.
+            Common parameters include:
+            - loc: Location parameter
+            - scale: Scale parameter
+            - shape: Shape parameter (for some distributions)
+
+        Returns
+        ----------
+        p : np.ndarray
+            Probability
+        """
+        pass
+
+    @staticmethod
+    @abstractmethod
+    def sf(x: np.ndarray, **kwargs) -> np.ndarray:
+        """
+        Survival function (1-Cumulative Distribution Function)
+
+        Parameters
+        ----------
+        x : np.ndarray
+            Values to compute their survival function value
+        **kwargs :
+            Distribution specific parameters as keyword arguments.
+            Common parameters include:
+            - loc: Location parameter
+            - scale: Scale parameter
+            - shape: Shape parameter (for some distributions)
+
+        Returns
+        ----------
+        sp : np.ndarray
+            Survival function value
+        """
+        pass
+
+    @staticmethod
+    @abstractmethod
+    def qf(p: np.ndarray, **kwargs) -> np.ndarray:
+        """
+        Quantile function
+
+        Parameters
+        ----------
+        p : np.ndarray
+            Probabilities to compute their quantile
+        **kwargs :
+            Distribution specific parameters as keyword arguments.
+            Common parameters include:
+            - loc: Location parameter
+            - scale: Scale parameter
+            - shape: Shape parameter (for some distributions)
+
+        Returns
+        ----------
+        q : np.ndarray
+            Quantile value
+        """
+        pass
+
+    @staticmethod
+    @abstractmethod
+    def nll(data: np.ndarray, **kwargs) -> float:
+        """
+        Negative Log-Likelihood function
+
+        Parameters
+        ----------
+        data : np.ndarray
+            Data to compute the Negative Log-Likelihood value
+        **kwargs :
+            Distribution specific parameters as keyword arguments.
+            Common parameters include:
+            - loc: Location parameter
+            - scale: Scale parameter
+            - shape: Shape parameter (for some distributions)
+
+        Returns
+        ----------
+        nll : float
+            Negative Log-Likelihood value
+        """
+        pass
+
+    @staticmethod
+    @abstractmethod
+    def random(size: int, random_state: int, **kwargs) -> np.ndarray:
+        """
+        Generate random values
+
+        Parameters
+        ----------
+        size : int
+            Number of random values to generate
+        random_state : int
+            Seed for the random number generator
+        **kwargs :
+            Distribution specific parameters as keyword arguments.
+            Common parameters include:
+            - loc: Location parameter
+            - scale: Scale parameter
+            - shape: Shape parameter (for some distributions)
+
+        Returns
+        ----------
+        x : np.ndarray
+            Random values from GEV distribution
+        """
+        pass
+
+    @staticmethod
+    @abstractmethod
+    def mean(**kwargs) -> float:
+        """
+        Mean
+
+        Parameters
+        ----------
+        **kwargs :
+            Distribution specific parameters as keyword arguments.
+            Common parameters include:
+            - loc: Location parameter
+            - scale: Scale parameter
+            - shape: Shape parameter (for some distributions)
+
+        Returns
+        ----------
+        mean : np.ndarray
+            Mean value of GEV with the given parameters
+        """
+        pass
+
+    @staticmethod
+    @abstractmethod
+    def median(**kwargs) -> float:
+        """
+        Median
+
+        Parameters
+        ----------
+        **kwargs :
+            Distribution specific parameters as keyword arguments.
+            Common parameters include:
+            - loc: Location parameter
+            - scale: Scale parameter
+            - shape: Shape parameter (for some distributions)
+
+        Returns
+        ----------
+        median : np.ndarray
+            Median value of GEV with the given parameters
+        """
+        pass
+
+    @staticmethod
+    @abstractmethod
+    def variance(**kwargs) -> float:
+        """
+        Variance
+
+        Parameters
+        ----------
+        **kwargs :
+            Distribution specific parameters as keyword arguments.
+            Common parameters include:
+            - loc: Location parameter
+            - scale: Scale parameter
+            - shape: Shape parameter (for some distributions)
+
+        Returns
+        ----------
+        var : np.ndarray
+            Variance of GEV with the given parameters
+        """
+        pass
+
+    @staticmethod
+    @abstractmethod
+    def std(**kwargs) -> float:
+        """
+        Standard deviation
+
+        Parameters
+        ----------
+        **kwargs :
+            Distribution specific parameters as keyword arguments.
+            Common parameters include:
+            - loc: Location parameter
+            - scale: Scale parameter
+            - shape: Shape parameter (for some distributions)
+
+        Returns
+        ----------
+        std : np.ndarray
+            Standard Deviation of GEV with the given
+            parameters
+        """
+        pass
+
+    @staticmethod
+    @abstractmethod
+    def stats(**kwargs) -> Dict[str, float]:
+        """
+        Summary statistics
+
+        Return summary statistics including mean, std, variance, etc.
+
+        Parameters
+        ----------
+        **kwargs :
+            Distribution specific parameters as keyword arguments.
+            Common parameters include:
+            - loc: Location parameter
+            - scale: Scale parameter
+            - shape: Shape parameter (for some distributions)
+
+        Returns
+        ----------
+        stats : dict
+            Summary statistics of BaseDistribution with the given
+            parameters
+        """
+        pass
+
+    @staticmethod
+    @abstractmethod
+    def fit(dist, data: np.ndarray, **kwargs) -> FitResult:
+        """
+        Fit any distribution
+
+        Parameters
+        ----------
+        dist : BaseDistribution
+            Distribution to fit.
+        data : np.ndarray
+            Data to fit the GEV distribution
+        **kwargs : dict, optional
+            Additional keyword arguments for the fitting function.
+            These can include options like method, bounds, etc.
+            See fit_dist for more details.
+            If not provided, default fitting options will be used.
+
+        Returns
+        ----------
+        FitResult
+            Result of the fit containing the parameters loc, scale, shape,
+            success status, and negative log-likelihood value.
+        """
+        pass
+
+
+class FitResult(BlueMathModel):
+    """
+    Class used for the results of fitting a distribution
+
+    Attributes
+    ----------
+    dist : BaseDistribution
+        The distribution that was fitted.
+    data : np.ndarray
+        The data used for fitting the distribution.
+    params : np.ndarray
+        Fitted parameters of the distribution.
+    success : bool
+        Indicates whether the fitting was successful.
+    message : str
+        Message from the optimization result.
+    nll : float
+        Negative log-likelihood of the fitted distribution.
+    res : OptimizeResult
+        The result of the optimization process, containing additional information.
+
+    Methods
+    -------
+    summary() -> dict
+        Returns a summary of the fitting results, including parameters, negative log-likelihood,
+        success status, message, and the optimization result.
+    plot(ax=None, plot_type="hist")
+        Plots of fitting results (NOT IMPLEMENTED).
+
+    Notes
+    -------
+    - This class is used to encapsulate the results of fitting a distribution to data.
+    - It provides a method to summarize the fitting results and a placeholder for plotting the results.
+    """
+
+    def __init__(self, dist: BaseDistribution, data: np.ndarray, res: OptimizeResult):
+        """
+        Initialize the FitResult object.
+
+        Parameters
+        ----------
+        dist : BaseDistribution
+            The distribution that was fitted.
+        data : np.ndarray
+            The data used for fitting the distribution.
+        res : OptimizeResult
+            The result of the optimization process.
+        """
+        super().__init__()
+        self.dist = dist
+        self.data = data
+
+        self.params = res.x
+        self.success = res.success
+        self.message = res.message
+        self.nll = res.fun
+        self.res = res
+
+        # Auxiliar for diagnostics plots
+        self.n = self.data.shape[0]
+        self.ecdf = np.arange(1, self.n + 1) / (self.n + 1)
+
+    def summary(self):
+        """
+        Print a summary of the fitting results
+        """
+        print(f"Fitting results for {self.dist.name()}:")
+        print("--------------------------------------")
+        print("Parameters:")
+        for i, param in enumerate(self.params):
+            print(f"   - {self.dist.param_names()[i]}: {param:.4f}")
+        # print("\n")
+        print(f"Negative Log-Likelihood value: {self.nll:.4f}")
+        print(f"{self.message}")
+
+    def plot(self, ax: plt.axes = None, plot_type="all") -> Tuple[plt.figure, plt.axes]:
+        """
+        Plots of fitting results: PP-plot, QQ-plot, histogram with fitted distribution, and return period plot.
+        Parameters
+        ----------
+        ax : matplotlib.axes.Axes, optional
+            Axes to plot on. If None, a new figure and axes will be created.
+        plot_type : str, optional
+            Type of plot to create. Options are "hist" for histogram, "pp" for P-P plot,
+            "qq" for Q-Q plot, "return_period" for return period plot, or "all" for all plots.
+            Default is "all".
+
+        Returns
+        -------
+        fig : matplotlib.figure.Figure
+            Figure object containing the plots. If `ax` is provided, returns None.
+
+        Raises
+        -------
+        ValueError
+            If `plot_type` is not one of the valid options ("hist", "pp", "qq", "return_period", "all").
+        """
+        if plot_type == "all":
+            fig, axs = plt.subplots(2, 2, figsize=(12, 10))
+            self.pp(ax=axs[0, 0])
+            self.qq(ax=axs[0, 1])
+            self.hist(ax=axs[1, 0])
+            self.return_period(ax=axs[1, 1])
+            plt.tight_layout()
+            return fig, axs
+        elif plot_type == "hist":
+            return self.hist()
+        elif plot_type == "pp":
+            return self.pp()
+        elif plot_type == "qq":
+            return self.qq()
+        elif plot_type == "return_period":
+            return self.return_period()
+        else:
+            raise ValueError(
+                "Invalid plot type. Use 'hist', 'pp', 'qq', 'return_period', or 'all'."
+            )
+
+    def pp(self, ax: plt.axes = None) -> Tuple[plt.figure, plt.axes]:
+        """
+        Probability plot of the fitted distribution.
+
+        Parameters
+        ----------
+        ax : matplotlib.axes.Axes, optional
+            Axes to plot on. If None, a new figure and axes will be created.
+        """
+        if ax is None:
+            fig, ax = plt.subplots(figsize=(8, 6))
+        else:
+            fig = None
+
+        probabilities = self.dist.cdf(np.sort(self.data), *self.params)
+        ax.plot([0, 1], [0, 1], color="tab:red", linestyle="--")
+        ax.plot(
+            probabilities,
+            self.ecdf,
+            color="tab:blue",
+            marker="o",
+            linestyle="",
+            alpha=0.7,
+        )
+        ax.set_xlabel("Fitted Probability")
+        ax.set_ylabel("Empirical Probability")
+        ax.set_title("PP Plot")
+        ax.grid()
+
+        return fig, ax
+
+    def qq(self, ax: plt.axes = None) -> Tuple[plt.figure, plt.axes]:
+        """
+        Quantile-Quantile plot of the fitted distribution.
+
+        Parameters
+        ----------
+        ax : matplotlib.axes.Axes, optional
+            Axes to plot on. If None, a new figure and axes will be created.
+        """
+        if ax is None:
+            fig, ax = plt.subplots(figsize=(8, 6))
+        else:
+            fig = None
+
+        quantiles = self.dist.qf(self.ecdf, *self.params)
+        ax.plot(
+            [np.min(self.data), np.max(self.data)],
+            [np.min(self.data), np.max(self.data)],
+            color="tab:red",
+            linestyle="--",
+        )
+        ax.plot(
+            quantiles,
+            np.sort(self.data),
+            color="tab:blue",
+            marker="o",
+            linestyle="",
+            alpha=0.7,
+        )
+        ax.set_xlabel("Theoretical Quantiles")
+        ax.set_ylabel("Sample Quantiles")
+        ax.set_title("QQ Plot")
+        ax.grid()
+
+        return fig, ax
+
+    def hist(self, ax: plt.axes = None) -> Tuple[plt.figure, plt.axes]:
+        """
+        Histogram of the data with the fitted distribution overlayed.
+
+        Parameters
+        ----------
+        ax : matplotlib.axes.Axes, optional
+            Axes to plot on. If None, a new figure and axes will be created.
+        """
+        if ax is None:
+            fig, ax = plt.subplots(figsize=(8, 6))
+        else:
+            fig = None
+
+        ax.hist(
+            self.data,
+            bins=30,
+            density=True,
+            alpha=0.7,
+            color="tab:blue",
+            label="Data Histogram",
+        )
+        x = np.linspace(np.min(self.data), np.max(self.data), 1000)
+        ax.plot(x, self.dist.pdf(x, *self.params), color="tab:red", label="Fitted PDF")
+        ax.set_xlabel("Data Values")
+        ax.set_ylabel("Density")
+        ax.set_title("Histogram and Fitted PDF")
+        ax.legend()
+        ax.grid()
+
+        return fig, ax
+
+    def return_period(self, ax: plt.axes = None) -> Tuple[plt.figure, plt.axes]:
+        """
+        Return period plot of the fitted distribution.
+
+        Parameters
+        ----------
+        ax : matplotlib.axes.Axes, optional
+            Axes to plot on. If None, a new figure and axes will be created.
+        """
+        if ax is None:
+            fig, ax = plt.subplots(figsize=(8, 6))
+        else:
+            fig = None
+
+        sorted_data = np.sort(self.data)
+        exceedance_prob = 1 - self.ecdf
+        return_period = 1 / exceedance_prob
+
+        ax.plot(
+            return_period,
+            self.dist.qf(self.ecdf, *self.params),
+            color="tab:red",
+            label="Fitted Distribution",
+        )
+        ax.plot(
+            return_period,
+            sorted_data,
+            marker="o",
+            linestyle="",
+            color="tab:blue",
+            alpha=0.7,
+            label="Empirical Data",
+        )
+        ax.set_xscale("log")
+        ax.set_xticks([1, 2, 5, 10, 25, 50, 100, 250, 1000, 10000])
+        ax.set_xticklabels([1, 2, 5, 10, 25, 50, 100, 500, 1000, 10000])
+        ax.set_xlim(right=np.max(return_period) * 1.2)
+        ax.set_xlabel("Return Period")
+        ax.set_ylabel("Data Values")
+        ax.set_title("Return Period Plot")
+        ax.legend()
+        ax.grid()
+
+        return fig, ax
+
+
+def fit_dist(dist: BaseDistribution, data: np.ndarray, **kwargs) -> FitResult:
+    """
+    Fit a distribution to data using Maximum Likelihood Estimation (MLE).
+
+    Parameters
+    ----------
+    dist : BaseDistribution
+        Distribution to fit.
+    data : np.ndarray
+        Data to use for fitting the distribution.
+    **kwargs : dict, optional
+        Additional options for fitting:
+        - 'x0': Initial guess for distribution parameters (default: [mean, std, 0.0]).
+        - 'method': Optimization method (default: 'Nelder-Mead').
+        - 'bounds': Bounds for optimization parameters (default: [(None, None), (0, None), ...]).
+        - 'options': Options for the optimizer (default: {'disp': False}).
+        - 'f0', 'floc': Fix location parameter (first parameter).
+        - 'f1', 'fscale': Fix scale parameter (second parameter).
+        - 'f2', 'fshape': Fix shape parameter (third parameter).
+
+    Returns
+    -------
+    FitResult
+        The fitting results, including parameters, success status, and negative log-likelihood.
+    """
+    nparams = dist.nparams()
+    param_names = dist.param_names()
+
+    # Handle fixed parameters
+    fixed_params = {}
+    for i, name in enumerate(param_names):
+        # Check both numerical (f0, f1, f2) and named (floc, fscale, fshape) fixed parameters
+        num_key = f"f{i}"
+        if num_key in kwargs:
+            fixed_params[i] = kwargs[num_key]
+
+    # Create list of free parameters (those not fixed)
+    free_params = [i for i in range(nparams) if i not in fixed_params]
+    # n_free = len(free_params)
+
+    # Default optimization settings for free parameters only
+    default_x0 = np.asarray([np.mean(data), np.std(data)] + [0.1] * (nparams - 2))
+    x0 = kwargs.get("x0", default_x0)
+    x0_free = np.array([x0[i] for i in free_params])
+
+    method = kwargs.get("method", "Nelder-Mead").lower()
+    default_bounds = [(None, None), (1e-6, None)] + [(None, None)] * (nparams - 2)
+    bounds = kwargs.get("bounds", default_bounds)
+    bounds_free = [bounds[i] for i in free_params]
+    options = kwargs.get("options", {"disp": False})
+
+    # Objective function that handles fixed parameters
+    def obj(free_values):
+        # Reconstruct full parameter vector with fixed values
+        full_params = np.zeros(nparams)
+        free_idx = 0
+        for i in range(nparams):
+            if i in fixed_params:
+                full_params[i] = fixed_params[i]
+            else:
+                full_params[i] = free_values[free_idx]
+                free_idx += 1
+        return dist.nll(data, *full_params)
+
+    # Perform optimization only on free parameters
+    result = minimize(
+        fun=obj, x0=x0_free, method=method, bounds=bounds_free, options=options
+    )
+
+    # Reconstruct full parameter vector for final result
+    full_params = np.zeros(nparams)
+    free_idx = 0
+    for i in range(nparams):
+        if i in fixed_params:
+            full_params[i] = fixed_params[i]
+        else:
+            full_params[i] = result.x[free_idx]
+            free_idx += 1
+
+    # Create modified result with full parameters
+    # TODO: Modify the OptimizeResult to include all the attributes from the original result
+    # but with the full parameter vector
+    # TODO: Add hess info or hess_inv info to compute confidence intervals in FitResult
+    modified_result = OptimizeResult(
+        x=full_params, success=result.success, fun=result.fun, message=result.message
+        hess_inv=result.hess_inv if hasattr(result, 'hess_inv') else None,  
+    )
+
+    # Return the fitting result as a FitResult object
+    return FitResult(dist, data, modified_result)