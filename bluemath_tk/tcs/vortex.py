--- conflicted
+++ resolved
@@ -2,7 +2,7 @@
 import pandas as pd
 import xarray as xr
 
-from ..core.geo import geodesic_distance, geo_distance_cartesian
+from ..core.geo import geo_distance_cartesian, geodesic_distance
 
 """
 Dynamic Holland Model for Wind Vortex Fields
@@ -22,159 +22,6 @@
 """
 
 
-<<<<<<< HEAD
-def geo_distance_azimuth(
-    lat_matrix: np.ndarray,
-    lon_matrix: np.ndarray,
-    lat_point: np.ndarray,
-    lon_point: np.ndarray,
-) -> tuple:
-    """
-    Returns geodesic distance and azimuth between lat,lon matrix and lat,lon
-    point in degrees.
-    Parameters:
-    ----------
-    lat_matrix : np.ndarray
-        2D array of latitudes.
-    lon_matrix : np.ndarray
-        2D array of longitudes.
-    lat_point : float
-        Latitude of the point.
-    lon_point : float
-        Longitude of the point.
-    Returns:
-    -------
-    tuple
-        Tuple containing:
-        - arcl : np.ndarray
-            Array of geodesic distances in degrees.
-        - azi : np.ndarray
-            Array of azimuths in degrees from north.
-    Examples:
-    --------
-    >>> lat_matrix = np.array([[0, 0], [1, 1]])
-    >>> lon_matrix = np.array([[0, 1], [0, 1]])
-    >>> lat_point = 0.5
-    >>> lon_point = 0.5
-    >>> arcl, azi = geo_distance_azimuth(lat_matrix, lon_matrix, lat_point, lon_point)
-    >>> arcl
-    array([[  0.        ,  90.        ],
-          [  78.69006753,  78.69006753]])
-    >>> azi
-    array([[  0.        ,  90.        ],
-          [ 45.        , 135.        ]])
-    """
-    # Vectorized computation of distances and azimuths
-    lat_point_rad, lon_point_rad = map(radians, [lat_point, lon_point])
-    lat_matrix_rad, lon_matrix_rad = np.radians(lat_matrix), np.radians(lon_matrix)
-
-    dlat = lat_matrix_rad - lat_point_rad
-    dlon = lon_matrix_rad - lon_point_rad
-
-    a = (
-        np.sin(dlat / 2) ** 2
-        + np.cos(lat_point_rad) * np.cos(lat_matrix_rad) * np.sin(dlon / 2) ** 2
-    )
-    a = np.clip(a, 0, 1)  # Clamp values to avoid numerical errors
-
-    arcl = 2 * np.arctan2(np.sqrt(a), np.sqrt(1 - a))
-    arcl = np.degrees(arcl)
-
-    azi = np.arctan2(
-        np.cos(lat_matrix_rad) * np.sin(dlon),
-        np.cos(lat_point_rad) * np.sin(lat_matrix_rad)
-        - np.sin(lat_point_rad) * np.cos(lat_matrix_rad) * np.cos(dlon),
-    )
-    azi = np.degrees(azi % (2 * np.pi))
-
-    return arcl, azi
-
-
-def geo_distance_cartesian(
-    y_matrix: np.ndarray, x_matrix, y_point: np.ndarray, x_point: np.ndarray
-) -> np.ndarray:
-    """
-    Returns cartesian distance between y,x matrix and y,x point.
-    Optimized using vectorized operations.
-    Parameters:
-    ----------
-    y_matrix : np.ndarray
-        2D array of y-coordinates (latitude or y in Cartesian).
-    x_matrix : np.ndarray
-        2D array of x-coordinates (longitude or x in Cartesian).
-    y_point : np.ndarray
-        y-coordinate of the point (latitude or y in Cartesian).
-    x_point : np.ndarray
-        x-coordinate of the point (longitude or x in Cartesian).
-    Returns:
-    -------
-    np.ndarray
-        Array of distances in the same units as x_matrix and y_matrix.
-    Examples:
-    --------
-    >>> y_matrix = np.array([[0, 1], [2, 3]])
-    >>> x_matrix = np.array([[0, 1], [2, 3]])
-    >>> y_point = np.array([1, 2])
-    >>> x_point = np.array([1, 2])
-    >>> distances = geo_distance_cartesian(y_matrix, x_matrix, y_point, x_point)
-    >>> distances
-    array([[1.41421356, 1.41421356],
-           [1.41421356, 1.41421356]])
-    """
-    dist = np.sqrt((y_point - y_matrix) ** 2 + (x_point - x_matrix) ** 2)
-    return dist
-
-
-def geo_distance_meters(
-    y_matrix: np.ndarray,
-    x_matrix: np.ndarray,
-    y_point: np.ndarray,
-    x_point: np.ndarray,
-    coords_mode: str = "SPHERICAL",
-) -> np.ndarray:
-    """
-    Returns geodesic distance in meters between y,x matrix and y,x point.
-    Parameters:
-    ----------
-    y_matrix : np.ndarray
-        2D array of y-coordinates (latitude or y in Cartesian).
-    x_matrix : np.ndarray
-        2D array of x-coordinates (longitude or x in Cartesian).
-    y_point : np.ndarray
-        y-coordinate of the point (latitude or y in Cartesian).
-    x_point : np.ndarray
-        x-coordinate of the point (longitude or x in Cartesian).
-    coords_mode : str
-        'SPHERICAL' for spherical coordinates (latitude, longitude),
-        'CARTESIAN' for Cartesian coordinates (x, y).
-    Returns:
-    -------
-    np.ndarray
-        Array of distances in meters.
-    Examples:
-    --------
-    >>> y_matrix = np.array([[0, 1], [2, 3]])
-    >>> x_matrix = np.array([[0, 1], [2, 3]])
-    >>> y_point = np.array([1, 2])
-    >>> x_point = np.array([1, 2])
-    >>> distances = geo_distance_meters(y_matrix, x_matrix, y_point, x_point, coords_mode='CARTESIAN')
-    >>> distances
-    array([[1.41421356, 1.41421356],
-           [1.41421356, 1.41421356]])
-    """
-    RE = 6378.135 * 1000  # Earth radius [m]
-
-    if coords_mode == "SPHERICAL":
-        arcl, _ = geo_distance_azimuth(y_matrix, x_matrix, y_point, x_point)
-        r = arcl * np.pi / 180.0 * RE
-    elif coords_mode == "CARTESIAN":
-        r = geo_distance_cartesian(y_matrix, x_matrix, y_point, x_point)
-
-    return r
-
-
-=======
->>>>>>> 54c9e3cd
 def vortex_model_grid(
     storm_track: pd.DataFrame,
     cg_lon: np.ndarray,
@@ -182,11 +29,11 @@
     coords_mode: str = "SPHERICAL",
 ) -> xr.Dataset:
     """
-<<<<<<< HEAD
-Generate wind vortex fields from storm track parameters using the Dynamic Holland Model.
-Parameters:
+    Generate wind vortex fields from storm track parameters using the Dynamic Holland Model.
+
+    Parameters
     ----------
-    storm_track : pandas.DataFrame
+    storm_track : pd.DataFrame
         DataFrame containing storm track parameters.
         - obligatory fields: vfx, vfy, p0, pn, vmax, rmw
         - for SPHERICAL coordinates: lon, lat
@@ -200,12 +47,14 @@
     coords_mode : str
         'SPHERICAL' for spherical coordinates (latitude, longitude),
         'CARTESIAN' for Cartesian coordinates (x, y).
-    Returns:
+
+    Returns
     -------
     xarray.Dataset
         Dataset containing wind speed W, direction Dir (º from north),
         and pressure p at each grid point.
-    Examples:
+
+    Examples
     --------
     >>> storm_track = pd.DataFrame({
     ...     'vfx': [10, 12], 'vfy': [5, 6],
@@ -228,29 +77,6 @@
     W        (lat, lon, time) float64 0.0 0.0 0.0 ... 0.0 0.0 0.0
     Dir      (lat, lon, time) float64 0.0 0.0 0.0 ... 0.0 0.0 0.0
     p        (lat, lon, time) float64 0.0 0.0 0.0 ... 0.0 0.0 0.0
-=======
-
-    The Dynamic Holland Model is used to generate wind vortex fields from
-    storm track coordinate parameters.
-
-    Parameters
-    ----------
-    storm_track : pd.DataFrame
-        Obligatory fields: vfx, vfy, p0, pn, vmax, rmw.
-        For SPHERICAL coordinates: lon, lat.
-        For CARTESIAN coordinates: x, y, latitude.
-    cg_lon : np.ndarray
-        Computational grid in longitudes.
-    cg_lat : np.ndarray
-        Computational grid in latitudes.
-    coords_mode : str
-        'SPHERICAL' / 'CARTESIAN' swan project coordinates mode. Default is "SPHERICAL".
-
-    Returns
-    -------
-    xr.Dataset
-        xarray.Dataset with wind speed W and direction Dir (º from north).
->>>>>>> 54c9e3cd
     """
 
     # Convert negative longitudes to 0-360 range
@@ -385,35 +211,20 @@
 
 if __name__ == "__main__":
     # Example usage of vortex_model_grid
-    storm_track = pd.DataFrame({
-        'vfx': [10, 12], 'vfy': [5, 6],
-        'p0': [1000, 990], 'pn': [980, 970],
-        'vmax': [50, 55], 'rmw': [30, 35],
-        'lon': [10, 12], 'lat': [20, 22]
-    })
+    storm_track = pd.DataFrame(
+        {
+            "vfx": [10, 12],
+            "vfy": [5, 6],
+            "p0": [1000, 990],
+            "pn": [980, 970],
+            "vmax": [50, 55],
+            "rmw": [30, 35],
+            "lon": [10, 12],
+            "lat": [20, 22],
+        }
+    )
     cg_lon = np.array([10, 11, 12])
     cg_lat = np.array([20, 21, 22])
-    coords_mode = 'SPHERICAL'
+    coords_mode = "SPHERICAL"
     result = vortex_model_grid(storm_track, cg_lon, cg_lat, coords_mode)
-    print(result)
-    # Example usage of geo_distance_azimuth
-    lat_matrix = np.array([[0, 0], [1, 1]])
-    lon_matrix = np.array([[0, 1], [0, 1]])
-    lat_point = 0.5
-    lon_point = 0.5
-    arcl, azi = geo_distance_azimuth(lat_matrix, lon_matrix, lat_point, lon_point)
-    print("Geodesic distance (degrees):", arcl)
-    print("Azimuth (degrees):", azi)
-    # Example usage of geo_distance_cartesian
-    y_matrix = np.array([[0, 1], [2, 3]])
-    x_matrix = np.array([[0, 1], [2, 3]])
-    y_point = np.array([1, 2])
-    x_point = np.array([1, 2])
-    distances = geo_distance_cartesian(y_matrix, x_matrix, y_point, x_point)
-    print("Cartesian distances:", distances)
-    # Example usage of geo_distance_meters
-    distances_meters = geo_distance_meters(y_matrix, x_matrix, y_point, x_point, coords_mode='CARTESIAN')
-    print("Geodesic distances in meters:", distances_meters)
-    # Example usage of geo_distance_meters with spherical coordinates
-    distances_spherical = geo_distance_meters(lat_matrix, lon_matrix, lat_point, lon_point, coords_mode='SPHERICAL')
-    print("Geodesic distances in meters (spherical):", distances_spherical)+    print(result)