name: bluemath-deep
channels:
  - conda-forge
dependencies:
  - python=3.12
  - numpy
  - pandas
  - xarray
  - netcdf4
<<<<<<< HEAD
  - dask
  - zarr
=======
>>>>>>> 83d3fbf4
  - scipy
  - scikit-learn
  - matplotlib
  - qt
  - pyqt
  - plotly
  - cartopy
  - pytest
  - cdsapi
<<<<<<< HEAD
  - jinja2
  - requests
  - aiohttp
=======
  - keras
  - tensorflow
>>>>>>> 83d3fbf4
  # PIP packages can be added below (avoid this whenever possible)
  - pip:
      - minisom<|MERGE_RESOLUTION|>--- conflicted
+++ resolved
@@ -7,11 +7,8 @@
   - pandas
   - xarray
   - netcdf4
-<<<<<<< HEAD
   - dask
   - zarr
-=======
->>>>>>> 83d3fbf4
   - scipy
   - scikit-learn
   - matplotlib
@@ -21,14 +18,11 @@
   - cartopy
   - pytest
   - cdsapi
-<<<<<<< HEAD
   - jinja2
   - requests
   - aiohttp
-=======
   - keras
   - tensorflow
->>>>>>> 83d3fbf4
   # PIP packages can be added below (avoid this whenever possible)
   - pip:
       - minisom